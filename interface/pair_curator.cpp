/* ----------------------------------------------------------------------
References:

   .. [#pair_nequip] https://github.com/mir-group/pair_nequip
   .. [#lammps] https://github.com/lammps/lammps

------------------------------------------------------------------------- */

#include <pair_curator.h>
#include "atom.h"
#include "comm.h"
#include "domain.h"
#include "error.h"
#include "force.h"
#include "memory.h"
#include "neigh_list.h"
#include "neigh_request.h"
#include "neighbor.h"
#include "potential_file_reader.h"
#include "tokenizer.h"

#include <unordered_map>
#include <string>
#include <cmath>
#include <cstring>
#include <numeric>
#include <cassert>
#include <iostream>
#include <sstream>
#include <string>
#include <torch/torch.h>
#include <torch/script.h>
#include <torch/csrc/jit/runtime/graph_executor.h>


using namespace LAMMPS_NS;

PairCurator::PairCurator(LAMMPS *lmp) : Pair(lmp) {
  restartinfo = 0;
  manybody_flag = 1;
  compute_uncertainty = 0;
  debug_mode = 0;

  if(torch::cuda::is_available()){
    device = torch::kCUDA;
  }
  else {
    device = torch::kCPU;
  }

  if (comm->me == 0) {
    std::cout << "CURATOR is using device: " << device << std::endl;
  }

  if(const char* env_p = std::getenv("CURATOR_DEBUG")){
    if (comm->me == 0) {
      std::cout << "PairCurator is in DEBUG mode, since CURATOR_DEBUG is set in the environment" << std::endl;
    }
    debug_mode = 1;
  }
}

PairCurator::~PairCurator(){
  if (allocated) {
    memory->destroy(setflag);
    memory->destroy(cutsq);
    memory->destroy(type_mapper);
  }
}

void PairCurator::init_style(){
  if (atom->tag_enable == 0)
    error->all(FLERR,"Pair style curator requires atom IDs");

  // need a full neighbor list
  neighbor->add_request(this, NeighConst::REQ_FULL | NeighConst::REQ_GHOST);

  // TODO: I think Newton should be off, enforce this.
  // The network should just directly compute the total forces
  // on the "real" atoms, with no need for reverse "communication".
  // May not matter, since f[j] will be 0 for the ghost atoms anyways.
  if (force->newton_pair == 1)
    error->all(FLERR,"Pair style curator requires newton pair off");
}

double PairCurator::init_one(int i, int j)
{
  return cutoff;
}

void PairCurator::allocate()
{
  allocated = 1;
  int n = atom->ntypes;

  memory->create(setflag,n+1,n+1,"pair:setflag");
  memory->create(cutsq,n+1,n+1,"pair:cutsq");
  memory->create(type_mapper, n+1, "pair:type_mapper");

}

void PairCurator::settings(int narg, char **arg) {
  // "uncertainty" should be after "pair_style" in the input file if you want to calculate uncertainty.
  if (narg > 0) {
    if (strcmp(arg[0], "uncertainty") == 0) {
      compute_uncertainty = 1;
      uncertainties.clear();
      if (narg == 1) uncertainties["force_sd"] = 0.0;      // default is to extract force standard deviation
      else {
        for (int i = 1; i < narg; ++i) {
          uncertainties[std::string(arg[i])] = 0.0;
        }
      }
    }
    else {
      error->all(FLERR, "Illegal pair_style command: unknown keyword");
    }
  }
}

void PairCurator::coeff(int narg, char **arg) {

  if (!allocated)
    allocate();

  int ntypes = atom->ntypes;

  // Should be exactly 3 arguments following "pair_coeff" in the input file.
  if (narg != (3+ntypes))
    error->all(FLERR, "Incorrect args for pair coefficients");

  // Ensure I,J args are "* *".
  if (strcmp(arg[0], "*") != 0 || strcmp(arg[1], "*") != 0)
    error->all(FLERR, "Incorrect args for pair coefficients");

  for (int i = 1; i <= ntypes; i++)
    for (int j = i; j <= ntypes; j++)
      setflag[i][j] = 0;

  // Initiate type mapper
  for (int i = 1; i<= ntypes; i++){
      type_mapper[i] = -1;
  }

  if (comm->me == 0) {
    std::cout << "Loading model from " << arg[2] << std::endl;
  }

  
  std::unordered_map<std::string, std::string> metadata = {
    {"cutoff", ""},
  };
  model = torch::jit::load(std::string(arg[2]), device, metadata);
  model.eval();

  cutoff = std::stod(metadata["cutoff"]);

  // match lammps types to atomic numbers
  int counter = 1;
  for (int i = 3; i < narg; i++){
      type_mapper[counter] = std::stoi(arg[i]);
      counter++;
  }
  
  if(debug_mode && comm->me == 0){
    std::cout << "cutoff" << cutoff << "\n";
    for (int i = 0; i <= ntypes+1; i++){
        std::cout << type_mapper[i] << "\n";
    }
  }

  // set setflag i,j for type pairs where both are mapped to elements
  for (int i = 1; i <= ntypes; i++)
    for (int j = i; j <= ntypes; j++)
        if ((type_mapper[i] >= 0) && (type_mapper[j] >= 0))
            setflag[i][j] = 1;

}

// Force and energy computation
void PairCurator::compute(int eflag, int vflag){
  ev_init(eflag, vflag);

  // Get info from lammps:
  // Atom positions, including ghost atoms
  double **x = atom->x;
  // Atom forces
  double **f = atom->f;
  // Whether Newton is on (i.e. reverse "communication" of forces on ghost atoms).
  // Should probably be off.
  if (force->newton_pair==1)
    error->all(FLERR, "Pair style curator requires 'newton off'");

  assert(list->inum==atom->nlocal); // This should be true, if my understanding is correct

  // Total number of bonds (sum of number of neighbors)
  int nedges = std::accumulate(list->numneigh, list->numneigh+list->inum, 0);
  torch::Tensor tag2type_tensor = torch::zeros({atom->nlocal}, torch::TensorOptions().dtype(torch::kInt64));
  auto tag2type = tag2type_tensor.accessor<long, 1>();

  // Inverse mapping from tag to "real" atom index
  std::vector<int> tag2i(list->inum);

  // Loop over real atoms to store tags, types and positions
  for(int ii = 0; ii < list->inum; ii++){
    int i = list->ilist[ii];
    int itag = atom->tag[i];
    int itype = atom->type[i];  // type is 1-based

    // Inverse mapping from tag to x/f atom index
    tag2i[itag-1] = i; // tag is probably 1-based
    tag2type[itag-1] = type_mapper[itype];
  }

  // Loop over atoms and neighbors,
  // store edges and edge_diff
  // ii follows the order of the neighbor lists,
  // i follows the order of x, f, etc.
  long edges[nedges][2];
  double edge_diff[nedges][3];
  int edge_counter = 0;
  if (debug_mode) {
    std::cout << "num_atoms = " << atom->nlocal << std::endl;
    std::cout << "nedges = " << nedges << std::endl;
    std::cout << "elems = " << tag2type_tensor << std::endl;
  }
  if (debug_mode) printf("curator edges: i j xi[:] xj[:]\n");
  for(int ii = 0; ii < list->inum; ii++){
    int i = list->ilist[ii];
    int itag = atom->tag[i];   // atom tag is 1-based
    int itype = atom->type[i];
    if (debug_mode) printf("i_index: %d type: %d num_neigh: %d\n", itag-1, itype, list->numneigh[ii]);

    for(int jj = 0; jj < list->numneigh[i]; jj++){
      int j = list->firstneigh[i][jj];
      j &= NEIGHMASK;
      int jtag = atom->tag[j];
//      int jtype = atom->type[j];

      double dx = x[j][0] - x[i][0];
      double dy = x[j][1] - x[i][1];
      double dz = x[j][2] - x[i][2];

      domain->minimum_image(dx, dy, dz);
      double rsq = dx*dx + dy*dy + dz*dz;
      if (rsq < cutoff*cutoff){
          // TODO: double check order
          edges[edge_counter][0] = itag - 1; // tag is probably 1-based
          edges[edge_counter][1] = jtag - 1; // tag is probably 1-based
          edge_diff[edge_counter][0] = dx;
          edge_diff[edge_counter][1] = dy;
          edge_diff[edge_counter][2] = dz;
          edge_counter++;

          if (debug_mode){
              printf("%d %d %.10g %.10g %.10g %.10g\n", itag-1, jtag-1,
                dx,dy,dz,sqrt(rsq));
          }

      }
    }
  }
  if (debug_mode) printf("end curator edges\n");

  // shorten the list before sending to nequip
  torch::Tensor edges_tensor = torch::from_blob(edges, {edge_counter, 2}, torch::TensorOptions().dtype(torch::kInt64));
  torch::Tensor edge_diff_tensor = torch::from_blob(edge_diff, {edge_counter, 3}, torch::TensorOptions().dtype(torch::kFloat64));
  edge_diff_tensor = edge_diff_tensor.to(torch::kFloat32);
 
  // define curator n_atoms input
  torch::Tensor n_atoms_tensor = torch::zeros({1}, torch::TensorOptions().dtype(torch::kInt64));
  n_atoms_tensor[0] = atom->nlocal;
  torch::Tensor n_pairs_tensor = torch::zeros({1}, torch::TensorOptions().dtype(torch::kInt64));
  n_pairs_tensor[0] = edge_counter;

  c10::Dict<std::string, torch::Tensor> input;
  input.insert("n_atoms", n_atoms_tensor.to(device));
  input.insert("_n_pairs", n_pairs_tensor.to(device));
  input.insert("_edge_index" , edges_tensor.to(device));
  input.insert("_edge_difference", edge_diff_tensor.to(device));
  input.insert("atomic_numbers", tag2type_tensor.to(device));

  if(debug_mode){
    std::cout << "curator model input:\n";
    std::cout << "num_atoms:\n" << n_atoms_tensor << "\n";
    std::cout << "num_pairs:\n" << n_pairs_tensor << "\n";
    std::cout << "edge_index:\n" << edges_tensor << "\n";
    std::cout << "edge_difference:\n" << edge_diff_tensor<< "\n";
    std::cout << "atomic_numbers:\n" << tag2type_tensor << "\n";
  }

  std::vector<torch::IValue> input_vector(1, input);

  auto output = model.forward(input_vector).toGenericDict();
  
  // get forces
  torch::Tensor forces_tensor = output.at("forces").toTensor().cpu();
  auto forces = forces_tensor.accessor<float, 2>();

  // get energy
  torch::Tensor total_energy_tensor = output.at("energy").toTensor().cpu();
  // store the total energy where LAMMPS wants it
  eng_vdwl = total_energy_tensor.data_ptr<float>()[0];

  // get virial
  auto it = output.find("virial");
  if (it != output.end()) {
<<<<<<< HEAD
    torch::Tensor virial_tensor = output.at("virial").toTensor().cpu();
    auto pred_virials = virial_tensor.accessor<double, 1>();
    // curator uses Voigt notation for virial tensors: xx,yy,zz,yz,xz,xy. lammps: xx,yy,zz,xy,xz,yz
=======
    torch::Tensor virial_tensor = output.at("virial").toTensor().squeeze().cpu();
    auto pred_virials = virial_tensor.accessor<float, 1>();
>>>>>>> 85c4c490
    virial[0] = pred_virials[0];
    virial[1] = pred_virials[1];
    virial[2] = pred_virials[2];
    virial[3] = pred_virials[5];
    virial[4] = pred_virials[4];
    virial[5] = pred_virials[3];
  }

  // Get uncertainties
  if (compute_uncertainty) {
    for (auto& pair : uncertainties) {
      const std::string &name = pair.first;
      auto it = output.find(name);
      if (it != output.end()) {
        torch::Tensor uncertainty_tensor = output.at(name).toTensor().cpu();
        pair.second = uncertainty_tensor.item<float>(); // Update the uncertainty value
      } else {
        std::string error_msg = "Uncertainty key '" + name + "' not found in model output.";
        error->all(FLERR, error_msg.c_str());
      }
    }
  }

  if(debug_mode){
    std::cout << "curator model output:\n";
    std::cout << "forces: " << forces_tensor << "\n";
    std::cout << "energy: " << total_energy_tensor << "\n";
    if (compute_uncertainty) {
      for (const auto& pair : uncertainties) {
        std::cout << "Key: " << pair.first << ", Value: " << pair.second << std::endl;
      }
    }
  }
  
  // Write forces and per-atom energies (0-based tags here)
  for(int itag = 0; itag < list->inum; itag++){
    int i = tag2i[itag];
    f[i][0] = forces[itag][0];
    f[i][1] = forces[itag][1];
    f[i][2] = forces[itag][2];
  }
}

double PairCurator::get_uncertainty(const std::string &name) const {
  auto it = uncertainties.find(name);
  if (it != uncertainties.end()) {
    return it->second;
  } else {
    std::string error_msg = "Uncertainty '" + name + "' not found in PairCurator.";
    error->all(FLERR, error_msg.c_str());
    return 0.0; // This line will not be reached due to error->all()
  }
}<|MERGE_RESOLUTION|>--- conflicted
+++ resolved
@@ -305,14 +305,9 @@
   // get virial
   auto it = output.find("virial");
   if (it != output.end()) {
-<<<<<<< HEAD
     torch::Tensor virial_tensor = output.at("virial").toTensor().cpu();
     auto pred_virials = virial_tensor.accessor<double, 1>();
     // curator uses Voigt notation for virial tensors: xx,yy,zz,yz,xz,xy. lammps: xx,yy,zz,xy,xz,yz
-=======
-    torch::Tensor virial_tensor = output.at("virial").toTensor().squeeze().cpu();
-    auto pred_virials = virial_tensor.accessor<float, 1>();
->>>>>>> 85c4c490
     virial[0] = pred_virials[0];
     virial[1] = pred_virials[1];
     virial[2] = pred_virials[2];
