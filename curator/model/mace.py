import torch
from torch import nn
from e3nn import o3
from e3nn.nn import Activation
from e3nn.util.jit import compile_mode

from functools import partial
from curator.layer import (
    OneHotAtomEncoding,
    AtomwiseLinear,
    AtomwiseNN,
    MACEAtomwiseNN,
    AtomwiseNonLinear,
    RadialBasisEdgeEncoding,
    BesselBasis,
    PolynomialCutoff,
    SphericalHarmonicEdgeAttrs,
    RealAgnosticResidualInteractionBlock,
    RealAgnosticInteractionBlock,
    EquivariantProductBasisBlock,
)
from curator.layer._cuequivariance_wrapper import Linear
from curator.data import properties
from typing import List, Optional, Dict, Union, Callable, Type

activation_fn = {
    "silu": torch.nn.SiLU(),
    "tanh": torch.tanh,
    "abs": torch.abs,
    "None": None,
}

@compile_mode('script')
class MACE(nn.Module):
    """MACE model."""
    def __init__(
        self,
        cutoff: float,
        num_interactions: int,
        correlation: Union[int, List[int]],
        interaction_cls: Type[nn.Module] = RealAgnosticResidualInteractionBlock,
        interaction_cls_first: Type[nn.Module] = RealAgnosticInteractionBlock,
        radial_MLP: Union[List[int], None] = None,
        species: Optional[List[str]] = None,
        num_elements: Optional[int] = None,
        hidden_irreps: Union[o3.Irreps, str, None] = None,
        edge_sh_irreps: Union[o3.Irreps, str, None] = None,
        node_irreps: Union[o3.Irreps, str, None] = None,
        MLP_irreps: Union[o3.Irreps, str, None] = None,
        avg_num_neighbors: Optional[float] = None,
        lmax: int = 2,
        parity: bool = True,
        num_features: Optional[int] = None,
        num_basis: int = 8,
        power: int = 6,
<<<<<<< HEAD
        readout: Union[AtomwiseNN, Type[AtomwiseNN], partial] = MACEAtomwiseNN,
=======
        gate: Union[str, Callable] = 'silu',
        use_cueq: bool = False,
>>>>>>> 6f5bd914
        **kwargs,
    ) -> None:
        """MACE model.

        Args:
            cutoff (float): Cutoff radius
            num_interactions (int): Number of interaction blocks
            correlation (int): Correlation type. 0 for dot product, 1 for cosine similarity
            species (List[str]): List of species
            num_elements (Optional[int], optional): Number of elements. Defaults to None.
            hidden_irreps (Union[o3.Irreps, str, None], optional): Hidden irreps. Defaults to None.
            edge_sh_irreps (Union[o3.Irreps, str, None], optional): Edge irreps. Defaults to None.
            node_irreps (Union[o3.Irreps, str, None], optional): Node irreps. Defaults to None.
            MLP_irreps (Union[o3.Irreps, str, None], optional): MLP irreps. Defaults to None.
            avg_num_neighbors (Optional[float], optional): Average number of neighbors. Defaults to None.
            lmax (int, optional): Maximum l value. Defaults to 2.
            parity (bool, optional): Parity. Defaults to True.
            num_features (Optional[int], optional): Number of features. Defaults to None.
            num_basis (int, optional): Number of radial basis. Defaults to 8.
            power (int, optional): Power of radial basis. Defaults to 6.
            gate (Union[str, Callable], optional): Activation function for gate. Defaults to 'silu'.
        """
        super().__init__()
        
        self.cutoff = cutoff
        self.parity = parity
        if use_cueq:
            from curator.layer._cuequivariance_wrapper import set_use_cueq
            set_use_cueq(use_cueq)

        if isinstance(correlation, int):
            correlation = [correlation] * num_interactions

        if num_elements is None:
            num_elements = len(species) if species is not None else 119
        
        # hidden feature irreps
        if hidden_irreps is not None:
            self.hidden_irreps = o3.Irreps(hidden_irreps) if isinstance(hidden_irreps, str) else hidden_irreps
            self.lmax = hidden_irreps.lmax
        else:
            self.hidden_irreps = o3.Irreps(
                [
                    (num_features, (l, p))
                    for p in ((1, -1) if parity else (1,))
                    for l in range(lmax + 1)
                ]
            ).sort()[0].simplify()
            self.lmax = lmax
        # MACE prohibits some irreps like 0e, 1e to be used
        forbidden_ir = ['0o', '1e', '2o', '3e', '4o']
        self.hidden_irreps = o3.Irreps([irrep for irrep in self.hidden_irreps if str(irrep.ir) not in forbidden_ir])
        self.num_features = self.hidden_irreps.count(o3.Irrep(0, 1))

        if radial_MLP is None:
            radial_MLP = [64, 64, 64]
        ## handling irreps
        # chemical embedding irreps
        if node_irreps is None:
            self.node_irreps = o3.Irreps([(self.num_features, (0, 1))])
        elif isinstance(node_irreps, str):
            self.node_irreps = o3.Irreps(node_irreps)
        else:
            self.node_irreps = node_irreps
        # edge sphere harmonic irreps
        if edge_sh_irreps is None:
            self.edge_sh_irreps = o3.Irreps.spherical_harmonics(self.lmax, p=-1 if parity else 1)
        elif isinstance(edge_sh_irreps, str):
            self.edge_sh_irreps = o3.Irreps(edge_sh_irreps)
        else:
            self.edge_sh_irreps = edge_sh_irreps
        
        # MLP_irreps
        if MLP_irreps is None:
            self.MLP_irreps = o3.Irreps([(max(1, self.num_features // 2), (0, 1))])
        elif isinstance(MLP_irreps, str):
            self.MLP_irreps = o3.Irreps(MLP_irreps)
        else:
            self.MLP_irreps = MLP_irreps
            
        self.embeddings = nn.ModuleDict()
        self.embeddings['onehot_embedding'] = OneHotAtomEncoding(num_elements=num_elements, species=species)
        self.embeddings['radial_basis'] = RadialBasisEdgeEncoding(
            basis=BesselBasis(cutoff=cutoff, num_basis=num_basis, sqrt_prefactor=True),
            cutoff_fn=PolynomialCutoff(cutoff=cutoff, power=power),
        )
        self.embeddings['sphere_harmonics'] = SphericalHarmonicEdgeAttrs(edge_sh_irreps=self.edge_sh_irreps)
        
        self.irreps_in = {
            properties.edge_diff_embedding: self.embeddings.sphere_harmonics.irreps_out,
            properties.edge_dist_embedding: self.embeddings.radial_basis.irreps_out,
        }
        self.irreps_in.update(self.embeddings.onehot_embedding.irreps_out)

        self.embeddings['chemical_embedding'] = AtomwiseLinear(
            irreps_in=self.irreps_in[properties.node_attr],
            irreps_out=self.node_irreps,
        )
        self.irreps_in[properties.node_feat] = self.embeddings.chemical_embedding.irreps_out
        
        interaction_irreps = (self.edge_sh_irreps * self.num_features).sort()[0].simplify()
        
        self.interactions = torch.nn.ModuleList()
        self.products = torch.nn.ModuleList()
        # interaction blocks
        # for last layer: only select scalar 0e
        # for first layer: 
        for i in range(num_interactions):
            # hidden_irreps_out = str(self.hidden_irreps[0]) if i == num_interactions - 1 else self.hidden_irreps
            if i > 0:
                self.irreps_in[properties.node_feat] = self.hidden_irreps
            if i == 0:
                inter = interaction_cls_first(
                    irreps_in=self.irreps_in,
                    target_irreps=interaction_irreps,
                    hidden_irreps=self.hidden_irreps,
                    radial_MLP=radial_MLP,
                    avg_num_neighbors=avg_num_neighbors,
                )
            else:
                inter = interaction_cls(
                    irreps_in=self.irreps_in,
                    target_irreps=interaction_irreps,
                    hidden_irreps=self.hidden_irreps,
                    radial_MLP=radial_MLP,
                    avg_num_neighbors=avg_num_neighbors,
                )
            self.interactions.append(inter)
            
            prod = EquivariantProductBasisBlock(
                node_feats_irreps=inter.target_irreps if i == 0 else interaction_irreps,
                target_irreps=self.hidden_irreps,
                correlation=correlation[i],
                num_elements=num_elements,
                use_sc="Residual" in str(interaction_cls_first) if i == 0 else True,
            )
            self.products.append(prod)

            # Setup readout function
            if isinstance(readout, AtomwiseNN):
                self.readout = readout
            else:
<<<<<<< HEAD
                self.readout = readout(num_interactions=num_interactions, hidden_irreps=self.hidden_irreps)
=======
                readout = Linear(irreps_in=hidden_irreps_out, irreps_out=o3.Irreps('1x0e'))
            self.readout_mlp.append(readout)
>>>>>>> 6f5bd914
            
    def forward(self, data: properties.Type) -> properties.Type:
        # node_e0 = self.reference_energies[data[properties.Z]]
        # e0 = scatter_add(node_e0, data[properties.image_idx])
        for m in self.embeddings.values():
            data = m(data)
        
        node_es_list = []
        node_feat = data[properties.node_feat]
        node_feat_list = []
        
        for interaction, product in zip(
            self.interactions, self.products
        ):
            node_feat, sc = interaction(
                node_feat, 
                data[properties.node_attr],
                data[properties.edge_idx], 
                data[properties.edge_dist_embedding],
                data[properties.edge_diff_embedding],
            )
            node_feat = product(
                node_feats=node_feat,
                sc=sc,
                node_attrs=data[properties.node_attr],
            )
            node_feat_list.append(node_feat)
        
        node_feat_list = torch.cat(node_feat_list, dim=-1)
        data[properties.node_feat] = node_feat_list

        # get properties
        data = self.readout(data)
        
        return data<|MERGE_RESOLUTION|>--- conflicted
+++ resolved
@@ -53,12 +53,7 @@
         num_features: Optional[int] = None,
         num_basis: int = 8,
         power: int = 6,
-<<<<<<< HEAD
         readout: Union[AtomwiseNN, Type[AtomwiseNN], partial] = MACEAtomwiseNN,
-=======
-        gate: Union[str, Callable] = 'silu',
-        use_cueq: bool = False,
->>>>>>> 6f5bd914
         **kwargs,
     ) -> None:
         """MACE model.
@@ -85,9 +80,6 @@
         
         self.cutoff = cutoff
         self.parity = parity
-        if use_cueq:
-            from curator.layer._cuequivariance_wrapper import set_use_cueq
-            set_use_cueq(use_cueq)
 
         if isinstance(correlation, int):
             correlation = [correlation] * num_interactions
@@ -201,12 +193,7 @@
             if isinstance(readout, AtomwiseNN):
                 self.readout = readout
             else:
-<<<<<<< HEAD
                 self.readout = readout(num_interactions=num_interactions, hidden_irreps=self.hidden_irreps)
-=======
-                readout = Linear(irreps_in=hidden_irreps_out, irreps_out=o3.Irreps('1x0e'))
-            self.readout_mlp.append(readout)
->>>>>>> 6f5bd914
             
     def forward(self, data: properties.Type) -> properties.Type:
         # node_e0 = self.reference_energies[data[properties.Z]]
