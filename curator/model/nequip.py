--- conflicted
+++ resolved
@@ -43,11 +43,7 @@
         nonlinearity_scalars: Dict[int, Callable] = {"e": "ssp", "o": "tanh"},
         nonlinearity_gates: Dict[int, Callable] = {"e": "ssp", "o": "abs"},
         convolution_kwargs: dict = {},
-<<<<<<< HEAD
         readout: Union[AtomwiseNN, Type[AtomwiseNN], partial] = AtomwiseNN,
-=======
-        use_cueq: bool = False,
->>>>>>> 6f5bd914
         **kwargs,
     ) -> None:
         """Nequip model.
@@ -77,9 +73,6 @@
         self.num_features = num_features
         self.lmax = lmax
         self.parity = parity
-        if use_cueq:
-            from curator.layer._cuequivariance_wrapper import set_use_cueq
-            set_use_cueq(use_cueq)
         
         if num_elements is None:
             num_elements = len(species) if species is not None else 119
@@ -147,24 +140,11 @@
             self.interactions.append(interaction)
             self.irreps_in.update(interaction.irreps_out)
         
-<<<<<<< HEAD
         # Setup readout function
         if isinstance(readout, AtomwiseNN):
             self.readout = readout
         else:
-            self.readout = readout(self.irreps_in[properties.node_feat], use_e3nn=True)
-=======
-        self.readout_mlp = nn.Sequential(
-            Linear(
-                irreps_in=self.irreps_in[properties.node_feat],
-                irreps_out=self.MLP_irreps,
-            ),
-            Linear(
-                irreps_in=self.MLP_irreps, 
-                irreps_out=o3.Irreps('1x0e'),
-            ),
-        )
->>>>>>> 6f5bd914
+            self.readout = readout(self.irreps_in[properties.node_feat])
         
     def forward(self, data: properties.Type) -> properties.Type:        
         for m in self.embeddings.values():
